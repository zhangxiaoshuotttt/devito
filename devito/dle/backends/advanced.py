--- conflicted
+++ resolved
@@ -5,16 +5,10 @@
 import numpy as np
 
 from devito.cgen_utils import ccode
-<<<<<<< HEAD
 from devito.functions.dimension import Dimension
 from devito.dle import fold_blockable_tree, unfold_blocked_tree
-from devito.dle.backends import (BasicRewriter, BlockingArg, Ompizer, dle_pass,
-                                 simdinfo, get_simd_flag, get_simd_items)
-=======
-from devito.dle import BlockDimension, fold_blockable_tree, unfold_blocked_tree
 from devito.dle.backends import (BasicRewriter, Ompizer, dle_pass, simdinfo,
                                  get_simd_flag, get_simd_items)
->>>>>>> 537d385b
 from devito.exceptions import DLEException
 from devito.ir.iet import (Expression, Iteration, List, HaloSpot, PARALLEL, ELEMENTAL,
                            REMAINDER, tagger, FindSymbols, FindNodes, Transformer,
